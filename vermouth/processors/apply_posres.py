--- conflicted
+++ resolved
@@ -17,13 +17,9 @@
 
 def apply_posres(molecule, selector, atomnames, force_constant, functype=1, ifdef='POSRES'):
     for key, node in molecule.nodes.items():
-<<<<<<< HEAD
-        if selector(node, atomnames):
-            parameters = [functype, ] + [force_constant, ] * 3
-=======
+
         if selector(node):
             parameters = [functype, ] + ["POSRES_FC", ] *3
->>>>>>> b8c7a629
             if ifdef is not None:
                 meta = {'ifdef': ifdef}
             else:
