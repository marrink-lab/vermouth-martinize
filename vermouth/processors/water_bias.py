# Copyright 2023 University of Groningen
#
# Licensed under the Apache License, Version 2.0 (the "License");
# you may not use this file except in compliance with the License.
# You may obtain a copy of the License at
#
#    http://www.apache.org/licenses/LICENSE-2.0
#
# Unless required by applicable law or agreed to in writing, software
# distributed under the License is distributed on an "AS IS" BASIS,
# WITHOUT WARRANTIES OR CONDITIONS OF ANY KIND, either express or implied.
# See the License for the specific language governing permissions and
# limitations under the License.

from .processor import Processor
from ..graph_utils import make_residue_graph
from ..rcsu.go_utils import get_go_type_from_attributes, _get_bead_size, _in_chain_and_resid_region
from ..gmx.topology import NonbondParam
from .annotate_idrs import parse_residues
import numpy as np

class ComputeWaterBias(Processor):
    """
    Processor which computes the water  bias for
    the Martini Go and Martini IDP model.

    The water bias strength is defined per secondary
    structure element in `water_bias` and assigned if
    `auto_bias` is set to True. Using the `idr_regions`
    argument the water_bias can be changed for
    intrinsically disordered regions (IDRs). The IDR
    bias superseeds the auto bias.

    This Processor updates the system.gmx_topology_params
    attribute.

    Subclassing
    -----------
    If the procedure by which to assign the water bias is
    to be changed this processor is best subclassed and the
    assign_residue_water_bias method overwritten.
    """

    def __init__(self,
                 auto_bias,
                 water_bias,
                 idr_regions):
        """


        Parameters
        ----------
        auto_bias: bool
            apply the automatic secondary structure
            dependent water biasing
        water_bias: dict[str, float]
            a dict of secondary structure codes and
            epsilon value for the water bias in kJ/mol
        idr_regions: list
            list of tuples of residue regions defining the IDRs
        prefix: str
            prefix of the Go virtual-site atomtypes
        system: vermouth.system.System
            the system of the molecules is used for
            storing the nonbonded parameters
        """
        self.water_bias = water_bias
        self.auto_bias = auto_bias
        self.idr_regions = []
        for region in idr_regions:
            self.idr_regions.append(parse_residues(region))
        self.system = None

    def assign_residue_water_bias(self, molecule, res_graph):
        """
        Assign the residue water bias for all residues
        with a secondary structure element or that are
        defined by the region selector. Region selectors
        supercede the auto assignment.

        Parameters
        ----------
        molecule: :class:`vermouth.molecule.Molecule`
            the molecule
        res_graph: :class:`vermouth.molecule.Molecule`
            the residue graph of the molecule
        """
        for res_node in res_graph.nodes:
            resid = res_graph.nodes[res_node]['resid']
            _old_resid = res_graph.nodes[res_node]['stash']['resid']
            chain = res_graph.nodes[res_node]['chain']
            resname = res_graph.nodes[res_node]['resname']
            eps = 0.0

            if self.auto_bias:
                sec_struc = res_graph.nodes[res_node]['cgsecstruct']
                eps = self.water_bias.get(sec_struc, 0.0)
            for region in self.idr_regions:
                if _in_chain_and_resid_region(region, _old_resid, chain):
                    eps = self.water_bias.get('idr', 0.0)
                    sec_struc = res_graph.nodes[res_node]['cgsecstruct']
            if abs(eps) <= 1e-12:
                continue

            vs_go_node = next(get_go_type_from_attributes(res_graph.nodes[res_node]['graph'],
                                                          resid=resid,
                                                          chain=chain,
                                                          prefix=molecule.meta.get('moltype')))

            # what is the blocks bb-type
            bb_type = molecule.force_field.blocks[resname].nodes['BB']['atype']
            size = _get_bead_size(bb_type)
            # bead sizes are defined in the force-field file as
            # regular, small and tiny
            sigma = float(molecule.force_field.variables[size])
            # update interaction parameters
            atoms = (molecule.force_field.variables['water_type'], vs_go_node)
            water_bias = NonbondParam(atoms=atoms,
                                      sigma=sigma,
                                      epsilon=eps,
                                      meta={"comment": ["water bias", sec_struc]})
            self.system.gmx_topology_params["nonbond_params"].append(water_bias)

    def remove_cross_nb_interactions(self, molecule, res_graph):
        """
        Remove Go bonds between folded and disordered regions of a molecule

        Parameters
        ----------
        molecule: :class:`vermouth.molecule.Molecule`
            the molecule
        res_graph: :class:`vermouth.molecule.Molecule`
            the residue graph of the molecule
        """
        #list of all the Go pairs in the molecule
        all_go_pairs = np.array([list(i.atoms) for i in self.system.gmx_topology_params["nonbond_params"] if 'W' not in list(i.atoms)])
        # list to record which items we don't want. cross = go potential between folded and disordered domain.
        all_cross_pairs = []

<<<<<<< HEAD
        for res_node in res_graph.nodes:
            resid = res_graph.nodes[res_node]['resid']
            _old_resid = res_graph.nodes[res_node]['stash']['resid']
            chain = res_graph.nodes[res_node]['chain']

            if _in_resid_region(_old_resid, self.idr_regions):
                vs_go_node = next(get_go_type_from_attributes(res_graph.nodes[res_node]['graph'],
                                                              resid=resid,
                                                              chain=chain,
                                                              prefix=molecule.meta.get('moltype')))
                all_cross_pairs.append(np.where(all_go_pairs == vs_go_node)[0]) #just need the first one
=======
        for region in self.idr_regions:
            for res_node in res_graph.nodes:
                resid = res_graph.nodes[res_node]['resid']
                _old_resid = res_graph.nodes[res_node]['_old_resid']
                chain = res_graph.nodes[res_node]['chain']
                if _in_chain_and_resid_region(region, _old_resid, chain):
                    vs_go_node = next(get_go_type_from_attributes(res_graph.nodes[res_node]['graph'],
                                                                  resid=resid,
                                                                  chain=chain,
                                                                  prefix=molecule.meta.get('moltype')))
                    all_cross_pairs.append(np.where(all_go_pairs == vs_go_node)[0]) #just need the first one
>>>>>>> 6183309a

        # make sure we only have one entry in case a site has more than one interaction
        all_cross_pairs = np.unique([x for xs in all_cross_pairs for x in xs])
        # delete the folded-disordered Go interactions from the list going backwards.
        # otherwise list order gets messed up.
        for i in reversed(all_cross_pairs):
            del self.system.gmx_topology_params["nonbond_params"][i]

    def run_molecule(self, molecule):
        """
        Assign water bias for a single molecule
        """
        if not self.system:
            raise IOError('This processor requires a system.')

        if not molecule.meta.get('moltype'):
            raise ValueError('The molecule does not have a moltype name.')

        if hasattr(molecule, 'res_graph'):
            res_graph = molecule.res_graph
        else:
            res_graph = make_residue_graph(molecule)

        self.assign_residue_water_bias(molecule, res_graph)
        self.remove_cross_nb_interactions(molecule, res_graph)

        return molecule

    def run_system(self, system):
        """
        Assign the water bias of the Go model to file. Biasing
        is always molecule specific i.e. no two different
        vermouth molecules can have the same bias.

        Parameters
        ----------
        system: :class:`vermouth.system.System`
        """
        if not (self.idr_regions or self.auto_bias):
            return system
        self.system = system
        super().run_system(system)<|MERGE_RESOLUTION|>--- conflicted
+++ resolved
@@ -137,23 +137,10 @@
         # list to record which items we don't want. cross = go potential between folded and disordered domain.
         all_cross_pairs = []
 
-<<<<<<< HEAD
-        for res_node in res_graph.nodes:
-            resid = res_graph.nodes[res_node]['resid']
-            _old_resid = res_graph.nodes[res_node]['stash']['resid']
-            chain = res_graph.nodes[res_node]['chain']
-
-            if _in_resid_region(_old_resid, self.idr_regions):
-                vs_go_node = next(get_go_type_from_attributes(res_graph.nodes[res_node]['graph'],
-                                                              resid=resid,
-                                                              chain=chain,
-                                                              prefix=molecule.meta.get('moltype')))
-                all_cross_pairs.append(np.where(all_go_pairs == vs_go_node)[0]) #just need the first one
-=======
         for region in self.idr_regions:
             for res_node in res_graph.nodes:
                 resid = res_graph.nodes[res_node]['resid']
-                _old_resid = res_graph.nodes[res_node]['_old_resid']
+                _old_resid = res_graph.nodes[res_node]['stash']['resid']
                 chain = res_graph.nodes[res_node]['chain']
                 if _in_chain_and_resid_region(region, _old_resid, chain):
                     vs_go_node = next(get_go_type_from_attributes(res_graph.nodes[res_node]['graph'],
@@ -161,7 +148,7 @@
                                                                   chain=chain,
                                                                   prefix=molecule.meta.get('moltype')))
                     all_cross_pairs.append(np.where(all_go_pairs == vs_go_node)[0]) #just need the first one
->>>>>>> 6183309a
+
 
         # make sure we only have one entry in case a site has more than one interaction
         all_cross_pairs = np.unique([x for xs in all_cross_pairs for x in xs])
