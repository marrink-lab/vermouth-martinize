#!/usr/bin/env python3
# -*- coding: utf-8 -*-
# Copyright 2018 University of Groningen
#
# Licensed under the Apache License, Version 2.0 (the "License");
# you may not use this file except in compliance with the License.
# You may obtain a copy of the License at
#
#    http://www.apache.org/licenses/LICENSE-2.0
#
# Unless required by applicable law or agreed to in writing, software
# distributed under the License is distributed on an "AS IS" BASIS,
# WITHOUT WARRANTIES OR CONDITIONS OF ANY KIND, either express or implied.
# See the License for the specific language governing permissions and
# limitations under the License.

"""
High level API for Martinize2
"""

import argparse
import functools
import logging
import itertools
from pathlib import Path
import sys
import networkx as nx
import vermouth
import vermouth.forcefield
from vermouth.file_writer import DeferredFileWriter
from vermouth import DATA_PATH
from vermouth.dssp import dssp
from vermouth.dssp.dssp import (
    AnnotateDSSP,
    AnnotateMartiniSecondaryStructures,
    AnnotateResidues,
)
from vermouth.log_helpers import (
    StyleAdapter,
    BipolarFormatter,
    CountingHandler,
    TypeAdapter,
    ignore_warnings_and_count,
)
from vermouth import selectors
from vermouth.map_input import (
    read_mapping_directory,
    generate_all_self_mappings,
    combine_mappings,
)
from vermouth.rcsu.contact_map import GenerateContactMap, read_go_map
from vermouth.rcsu.go_pipeline import GoPipeline
from vermouth.gmx.topology import write_gmx_topology

LOGGER = TypeAdapter(logging.getLogger("vermouth"))

PRETTY_FORMATTER = logging.Formatter(
    fmt="{levelname:>8} - {type} - {message}", style="{"
)
DETAILED_FORMATTER = logging.Formatter(
    fmt="{levelname:>8} - {type} - {name} - {message}", style="{"
)

COUNTER = CountingHandler()

# Control above what level message we want to count
COUNTER.setLevel(logging.WARNING)

CONSOLE_HANDLER = logging.StreamHandler()
FORMATTER = BipolarFormatter(
    DETAILED_FORMATTER, PRETTY_FORMATTER, logging.DEBUG, logger=LOGGER
)
CONSOLE_HANDLER.setFormatter(FORMATTER)
LOGGER.addHandler(CONSOLE_HANDLER)
LOGGER.addHandler(COUNTER)

LOGGER = StyleAdapter(LOGGER)

VERSION = "martinize with vermouth {}".format(vermouth.__version__)

def read_system(path, ignore_resnames=(), ignh=None, modelidx=None):
    """
    Read a system from a PDB or GRO file.

    This function guesses the file type based on the file extension.

    The resulting system does not have a force field and may not have edges.
    """
    system = vermouth.System()
    file_extension = path.suffix.upper()[1:]  # We do not keep the dot
    if file_extension in ["PDB", "ENT"]:
        vermouth.PDBInput(
            str(path), exclude=ignore_resnames, ignh=ignh, modelidx=modelidx
        ).run_system(system)
    elif file_extension in ["GRO"]:
        vermouth.GROInput(str(path), exclude=ignore_resnames, ignh=ignh).run_system(
            system
        )
    elif file_extension in ["CIF"]:
        vermouth.CIFInput(str(path), exclude=ignore_resnames, ignh=ignh,
                          modelidx=modelidx).run_system(system)
    else:
        raise ValueError('Unknown file extension "{}".'.format(file_extension))
    return system


def pdb_to_universal(
    system,
    delete_unknown=False,
    force_field=None,
    modifications=None,
    mutations=None,
    bonds_from_name=True,
    bonds_from_dist=True,
    bonds_fudge=1,
    write_graph=None,
    write_repair=None,
    write_canon=None,
):
    """
    Convert a system read from the PDB to a clean canonical atomistic system.
    """
    if force_field is None:
        force_field = vermouth.forcefield.get_native_force_field("charmm")
    if modifications is None:
        modifications = []
    if mutations is None:
        mutations = []
    canonicalized = system.copy()
    canonicalized.force_field = force_field

    LOGGER.info("Guessing the bonds.", type="step")
    vermouth.MakeBonds(
        allow_name=bonds_from_name, allow_dist=bonds_from_dist, fudge=bonds_fudge
    ).run_system(canonicalized)
    vermouth.MergeNucleicStrands().run_system(canonicalized)
    if write_graph is not None:
        vermouth.pdb.write_pdb(
            canonicalized, str(write_graph), omit_charges=True, defer_writing=False
        )

    LOGGER.debug("Annotating required mutations and modifications.", type="step")
    vermouth.AnnotateMutMod(modifications, mutations).run_system(canonicalized)
    LOGGER.info("Repairing the graph.", type="step")
    vermouth.RepairGraph(delete_unknown=delete_unknown, include_graph=False).run_system(
        canonicalized
    )
    if write_repair is not None:
        vermouth.pdb.write_pdb(
            canonicalized,
            str(write_repair),
            omit_charges=True,
            nan_missing_pos=True,
            defer_writing=False,
        )
    LOGGER.info("Dealing with modifications.", type="step")
    vermouth.CanonicalizeModifications().run_system(canonicalized)
    if write_canon is not None:
        vermouth.pdb.write_pdb(
            canonicalized,
            str(write_canon),
            omit_charges=True,
            nan_missing_pos=True,
            defer_writing=False,
        )
    vermouth.AttachMass(attribute="mass").run_system(canonicalized)
    return canonicalized


def martinize(system, mappings, to_ff, delete_unknown=False, idrs=False, disordered_regions=None):
    """
    Convert a system from one force field to an other at lower resolution.
    """
    LOGGER.info("Creating the graph at the target resolution.", type="step")
    vermouth.DoMapping(
        mappings=mappings,
        to_ff=to_ff,
        delete_unknown=delete_unknown,
        attribute_keep=("cgsecstruct", "chain", "aasecstruct", "resname"),
        attribute_must=("resname", "atype"),
        attribute_stash=("resid",),
    ).run_system(system)
    LOGGER.info("Averaging the coordinates.", type="step")
    vermouth.DoAverageBead(ignore_missing_graphs=True).run_system(system)
    if idrs:
        LOGGER.info("Annotating IDRs.", type="step")
        vermouth.AnnotateIDRs(id_regions=[(int(start), int(stop)) for start, stop in disordered_regions]).run_system(system)
    LOGGER.info("Applying the links.", type="step")
    vermouth.DoLinks().run_system(system)
    LOGGER.info("Placing the charge dummies.", type="step")
    vermouth.LocateChargeDummies().run_system(system)
    return system


def _cys_argument(value):
    """
    Convert and validate the value of the cys option for argparse.

    Parameters
    ----------
    value: str
        The value given to the command line.

    Return
    ------
    str or float
        A value understood by the main function. This value can be either
        'auto' to detect cystein bridges automatically based on a default
        distance, 'none' to not have cystein bridges, or a float value to set
        cystein bridges based on a distance threshold.

    Raises
    ------
    argparse.ArgumentError
        Raised when the value cannot be converted.
    """
    try:
        result = float(value)
    except ValueError as error:
        lowered = value.lower()
        if lowered in ("auto", "none"):
            return lowered
        raise argparse.ArgumentError(
            argument="-cys",
            message=(
                'The value of the "cys" option must be "auto", "none", '
                "or a distance in nanometers."
            ),
        ) from error
    else:
        return result


def maxwarn(value):
    """
    Given a maxwarn specification, split it in a warning type, and the number
    to ignore.

    >>> maxwarn('3')
    (None, 3)
    >>> maxwarn('general:15')
    ('general', 15)
    >>> maxwarn('inconsistent-data')
    ('inconsistent-data, None)

    Parameters
    ----------
    value: str
        A warning type and a count, separated by a colon.

    Returns
    -------
    tuple[str, int]
        A warning type and the associated count to ignore. Either element can be
        None if not specified.

    Raises
    ------
    argparse.ArgumentTypeError
    """
    msg = (
        "Values for the -maxwarn option must be the name of a "
        "warning type, a number, or following the format "
        "'<warning-type>:<count>' where <warning-type> is the name "
        "of the warning type to ignore, and <count> is the number of "
        "warning of that type to ignore. "
        "'{value}' is not a valid value.".format(value=value)
    )
    splitted = value.split(":")
    if len(splitted) == 1:
        try:
            count = int(value)
        except ValueError:
            # The value is not an int, so a warning type to ignore an
            # an unspecified number of
            return (value, None)
        else:
            return (None, count)
    elif len(splitted) == 2:
        try:
            count = int(splitted[1])
        except ValueError:
            pass  # The exception will be raised at the end of the function
        else:
            return (splitted[0], count)
    raise argparse.ArgumentTypeError(msg)


def entry():
    """
    Parses commandline arguments and performs the logic.
    """
    parser = argparse.ArgumentParser(
        formatter_class=argparse.ArgumentDefaultsHelpFormatter,
    )
    parser.add_argument("-V", "--version", action="version", version=VERSION)

    file_group = parser.add_argument_group("Input and output files")
    file_group.add_argument(
        "-f", dest="inpath", required=False, type=Path, help="Input file (PDB|GRO)"
    )
    file_group.add_argument(
        "-x",
        dest="outpath",
        required=False,
        type=Path,
        help="Output coarse grained structure (PDB)",
    )
    file_group.add_argument(
        "-o", dest="top_path", type=Path, help="Output topology (TOP)"
    )
    file_group.add_argument(
        "-sep",
        dest="keep_duplicate_itp",
        action="store_true",
        default=False,
        help="Write separate topologies for identical chains",
    )
    chain_merging = file_group.add_argument(
        "-merge",
        dest="merge_chains",
        type=str,
        action="append",
        help="Merge chains: either a comma separated list of chains to merge e.g. -merge A,B,C (+), or -merge all\n"
             "if instead all chains in the input file should be merged.\n"
             "Can be given multiple times for different groups of chains to merge.",
    )
    file_group.add_argument(
        "-name",
        dest="molname",
        type=str,
        default="molecule",
        help="Name for the output molecule. If not specified, will default to 'molecule_{0..n}' for the number of"
             " molecules in your system."
    )
    file_group.add_argument(
        "-resid",
        dest="resid_handling",
        type=str,
        default="mol",
        help="How to handle resid. Choice of mol or input.\n"
        "mol: resids are numbered from 1 to n for each molecule\n"
        "input: resids are the same as in the input pdb",
    )
    file_group.add_argument(
        "-ignore",
        dest="ignore_res",
        nargs="+",
        default=[],
        action="append",
        type=lambda x: x.split(","),
        help="Ignore residues with that name: e.g. " "-ignore HOH,LIG (+)",
    )
    file_group.add_argument(
        "-ignh",
        dest="ignore_h",
        default=False,
        action="store_true",
        help="Ignore all Hydrogen atoms in the input file",
    )
    file_group.add_argument(
        "-model",
        dest="modelidx",
        default=None,
        type=int,
        help="Which MODEL to select. Only meaningful for" " PDB files.",
    )
    file_group.add_argument(
        "-bonds-from",
        dest="bonds_from",
        choices=["name", "distance", "none", "both"],
        default="both",
        help="How to determine connectivity in the input. "
        "If 'none', only bonds from the input file (CONECT)"
        " will be used.",
    )
    file_group.add_argument(
        "-bonds-fudge",
        dest="bonds_fudge",
        type=float,
        default=1.2,
        help="Factor with which Van der Waals"
        " radii should be scaled when determining bonds "
        "based on distances.",
    )

    ff_group = parser.add_argument_group("Force field selection")
    ff_group.add_argument(
        "-ff", dest="to_ff", default="martini3001", help="Which forcefield to use"
    )
    ff_group.add_argument(
        "-from",
        dest="from_ff",
        default="charmm",
        help="Force field of the original structure.",
    )
    ff_group.add_argument(
        "-ff-dir",
        dest="extra_ff_dir",
        action="append",
        type=Path,
        default=[],
        help="Additional repository for custom force fields.",
    )
    ff_group.add_argument(
        "-map-dir",
        dest="extra_map_dir",
        action="append",
        type=Path,
        default=[],
        help="Additional repository for mapping files.",
    )
    ff_group.add_argument(
        "-list-ff",
        action="store_true",
        dest="list_ff",
        help="List all known force fields, and exit.",
    )
    ff_group.add_argument(
        "-list-blocks",
        action="store_true",
        dest="list_blocks",
        help="List all Blocks and Modifications known to the" " force field, and exit.",
    )

    posres_group = parser.add_argument_group("Position restraints")
    posres_group.add_argument(
        "-p",
        dest="posres",
        type=str.lower,
        choices=("none", "all", "backbone"),
        default="none",
        help="Output position restraints (none/all/backbone)",
    )
    posres_group.add_argument(
        "-pf",
        dest="posres_fc",
        type=float,
        default=1000,
        help="Position restraints force constant in kJ/mol/nm^2",
    )
    secstruct_group = parser.add_argument_group("Secondary structure handling")
    secstruct_exclusion = secstruct_group.add_mutually_exclusive_group()
    secstruct_exclusion.add_argument(
        "-dssp",
        nargs="?",
        const=True,
        help="DSSP executable for determining structure. If this flag is given"
             "but no executable is specified, the mdtraj library will be used"
             "to compute the secondary structure, if it can be imported.",
    )
    secstruct_exclusion.add_argument(
        "-ss",
        dest="ss",
        type=str.upper,
        metavar="SEQUENCE",
        help=("Manually set the secondary structure of the proteins. "
              "Either give a dssp sequence for each residue in your input file "
              "or a single letter to be repeated for the entire sequence, e.g. -ss C"),
    )
    secstruct_exclusion.add_argument(
        "-collagen", action="store_true", default=False, help="Use collagen parameters"
    )
    secstruct_group.add_argument(
        "-ed",
        dest="extdih",
        action="store_true",
        default=False,
        help=("Use dihedrals for extended regions " "rather than elastic bonds"),
    )

    rb_group = parser.add_argument_group("Protein elastic network")
    rb_group.add_argument(
        "-elastic", action="store_true", default=False, help="Write elastic bonds"
    )
    rb_group.add_argument(
        "-ef",
        dest="rb_force_constant",
        type=float,
        default=700,
        help="Elastic bond force constant Fc in kJ/mol/nm^2",
    )
    rb_group.add_argument(
        "-el",
        dest="rb_lower_bound",
        type=float,
        default=0,
        help="Elastic bond lower cutoff: F = Fc if rij < lo",
    )
    rb_group.add_argument(
        "-eu",
        dest="rb_upper_bound",
        type=float,
        default=0.9,
        help="Elastic bond upper cutoff: F = 0  if rij > up",
    )
    rb_group.add_argument(
        "-ermd",
        dest="res_min_dist",
        type=int,
        help=(
            "The minimum separation between two residues to have an RB "
            "the default value is set by the force-field."
        ),
        default=None,
    )
    rb_group.add_argument(
        "-ea",
        dest="rb_decay_factor",
        type=float,
        default=0,
        help="Elastic bond decay factor a",
    )
    rb_group.add_argument(
        "-ep",
        dest="rb_decay_power",
        type=float,
        default=1,
        help="Elastic bond decay power p",
    )
    rb_group.add_argument(
        "-em",
        dest="rb_minimum_force",
        type=float,
        default=0,
        help="Remove elastic bonds with force constant lower than this",
    )
    rb_group.add_argument(
        "-eb",
        dest="rb_selection",
        type=lambda x: x.split(","),
        default=None,
        help="Comma separated list of bead names for elastic bonds",
    )
    rb_group.add_argument(
        "-eunit",
        dest="rb_unit",
        default="molecule",
        help=(
            "Establish what is the structural unit for the "
            "elastic network. Bonds are only created within"
            " a unit. Options are molecule, chain, all, or a"
            "specified region defined by resids, with following"
            "format: <start_resid_1>:<end_resid_1>, <start_resid_2>:<end_resid_2>..."
        ),
    )
    go_group = parser.add_argument_group("Virtual site based GoMartini")
    go_group.add_argument(
        "-go",
        dest="go",
        nargs='?',
        const=True,
        type=Path,
        help="Use Martini Go model. Accepts either an input file from the server, "
             "or just provide the flag to calculate as part of Martinize."
    )
    go_group.add_argument(
        "-go-eps",
        dest="go_eps",
        type=float,
        default=9.414,
        help=("The strength of the Go model structural bias in kJ/mol."),
    )
    go_group.add_argument(
        "-go-low",
        dest="go_low",
        type=float,
        default=0.3,
        help=("Minimum distance (nm) below which contacts are removed."),
    )
    go_group.add_argument(
        "-go-up",
        dest="go_up",
        type=float,
        default=1.1,
        help=("Maximum distance (nm) above which contacts are removed."),
    )
    go_group.add_argument(
        "-go-res-dist",
        dest="go_res_dist",
        type=int,
        default=3,
        help=("Minimum graph distance (similar sequence distance) below which"
              "contacts are removed. "),
    )
    go_group.add_argument(
        "-go-write-file",
        dest="go_write_file",
        nargs='?',
        const='contact_map_martinize.out',
        default=False,
        type=Path,
        help=("Write out contact map to file if calculating as part of Martinize2.")
    )
    go_group.add_argument(
        "-go-backbone",
        dest="go_backbone",
        default="BB",
        type=str,
        help=("Name of protein backbone bead on which to place a virtual interaction go site")
    )
    go_group.add_argument(
        "-go-atomname",
        dest="go_atomname",
        default="CA",
        type=str,
        help=("Name of the virtual interaction go site atom")
    )

    water_group = parser.add_argument_group("Apply water bias.")
    water_group.add_argument(
        "-water-bias",
        dest="water_bias",
        action="store_true",
        default=False,
        help=("Automatically apply water bias to different secondary structure elements."),
    )
    water_group.add_argument(
        "-water-bias-eps",
        dest="water_bias_eps",
        nargs='+',
        type=lambda s: s.split(":"),
        default=[],
        help=("Define the strength of the water bias by secondary structure type. "
              "For example, use `H:3.6 C:2.1` to bias helixes and coils. "
              "Using the idr option (e.g. idr:2.1) intrinsically disordered regions "
              "are biased seperately."),
    )
    water_group.add_argument(
        "-id-regions",
        dest="water_idrs",
        type=lambda s: s.split(":"),
        default=[],
        nargs='+',
        help=("Intrinsically disordered regions specified by resid."
              "These parts are biased differently when applying a water bias."
              "format: <start_resid_1>:<end_resid_1> <start_resid_2>:<end_resid_2>..."
             ),
    )
    idr_tuning = water_group.add_argument(
        "-idr-tune",
        dest="idr_tune",
        action="store_true",
        default=False,
        help=("Tune the idr regions with specific bonded potentials."),
    )


    prot_group = parser.add_argument_group("Protein description")
    prot_group.add_argument(
        "-noscfix",
        dest="noscfix",
        action="store_true",
        default=False,
        help="Don't apply side chain corrections. Please note the change in behaviour from martinize v0.11.0",
    )
    prot_group.add_argument(
        "-scfix",
        dest="scfix",
        action="store_true",
        help="Old -scfix argument. Side chain fixes are now assumed by default, and the flag does not need"
             " to be specified. Will be deprecated in future."
    )
    prot_group.add_argument(
        "-cys",
        dest="cystein_bridge",
        type=_cys_argument,
        default="auto",
        help="Cystein bonds",
    )
    prot_group.add_argument(
        "-mutate",
        dest="mutations",
        action="append",
        type=lambda s: s.split(":"),
        default=[],
        help="Mutate a residue. Desired mutation is "
        "specified as, e.g. A-PHE45:ALA. The format is "
        "<chain>-<resname><resid>:<new resname>. Elements "
        "of the specification can be omitted as required."
        "e.g. PHE45:ALA will mutate all PHE with resid 45 to ALA, "
        "A-PHE:ALA will mutate all PHE on chain A to ALA",
    )
    prot_group.add_argument(
        "-modify",
        dest="modifications",
        action="append",
        type=lambda s: s.split(":"),
        default=[],
        help="Add a modification to a residue. Desired "
        "modification is specified as, e.g. A-ASP45:ASP0. "
        "The format is <chain>-<resname><resid>:<modification>."
        " Elements of the specification can be omitted as "
        "required. e.g. ASP45:ASP0 will modify all ASP with "
        "resid 45 to ASP0, A-ASP:ASP0 will modify all ASP on "
        "chain A to ASP0",
    )
    prot_group.add_argument(
        "-nter",
        dest="modifications",
        action="append",
        type=lambda s: ["nter", s],
        default=[],
        help="Shorthand for patching N-termini. An "
        "N-terminus is defined as a residue which is "
        "connected to 1 other residue, and has the highest "
        "resid.",
    )
    prot_group.add_argument(
        "-cter",
        dest="modifications",
        action="append",
        type=lambda s: ["cter", s],
        default=[],
        help="Shorthand for patching C-termini. A "
        "C-terminus is defined as a residue which is "
        "connected to 1 other residue, and has the lowest "
        "resid.",
    )
    # Unfortunately there's no action=extend_const. append_const *almost* does
    # what we need, but it makes the resulting list too deep:
    # [[['cter', 'COOH-ter'], ['nter', 'NH2-ter']], ['ASP3', 'ASP0']]
    prot_group.add_argument(
        "-nt",
        dest="neutral_termini",
        action="store_true",
        default=False,
        help="Set neutral termini (charged is default). "
        'Alias for "-nter NH2-ter -cter COOH-ter"',
    )

    debug_group = parser.add_argument_group("Debugging options")
    debug_group.add_argument(
        "-write-graph",
        type=Path,
        default=None,
        help="Write the graph as PDB after the MakeBonds step.",
    )
    debug_group.add_argument(
        "-write-repair",
        type=Path,
        default=None,
        help=(
            "Write the graph as PDB after the "
            "RepairGraph step. The resulting file may "
            'contain "nan" coordinates making it '
            "unreadable by most softwares."
        ),
    )
    debug_group.add_argument(
        "-write-canon",
        type=Path,
        default=None,
        help=(
            "Write the graph as PDB after the "
            "CanonicalizeModifications step. The "
            'resulting file may contain "nan" '
            "coordinates making it unreadable by most "
            "software."
        ),
    )
    debug_group.add_argument(
        "-v",
        dest="verbosity",
        action="count",
        help="Enable debug logging output. Can be given " "multiple times.",
        default=0,
    )
    debug_group.add_argument(
        "-maxwarn",
        dest="maxwarn",
        type=maxwarn,
        action="append",
        nargs="+",
        default=[],
        help="The maximum number of allowed warnings. If "
        "more warnings are encountered no output files are"
        " written.",
    )

    args = parser.parse_args()

    loglevels = {0: logging.INFO, 1: logging.DEBUG, 2: 5}
    LOGGER.setLevel(loglevels[args.verbosity])

    known_force_fields = vermouth.forcefield.find_force_fields(
        Path(DATA_PATH) / "force_fields"
    )
    known_mappings = read_mapping_directory(
        Path(DATA_PATH) / "mappings", known_force_fields
    )

    # Add user force fields and mappings
    for directory in args.extra_ff_dir:
        try:
            vermouth.forcefield.find_force_fields(directory, known_force_fields)
        except FileNotFoundError as error:
            msg = '"{}" given to the -ff-dir option should be a directory.'
            raise ValueError(msg.format(directory)) from error
    for directory in args.extra_map_dir:
        try:
            partial_mapping = read_mapping_directory(directory, known_force_fields)
        except NotADirectoryError as error:
            msg = '"{}" given to the -map-dir option should be a directory.'
            raise ValueError(msg.format(directory)) from error
        combine_mappings(known_mappings, partial_mapping)

    if args.list_ff:
        print("The following force fields are known:")
        for idx, ff_name in enumerate(reversed(list(known_force_fields)), 1):
            print("{:3d}. {}".format(idx, ff_name))
        parser.exit()

    # Build self mappings
    partial_mapping = generate_all_self_mappings(known_force_fields.values())
    combine_mappings(known_mappings, partial_mapping)

    from_ff = args.from_ff
    if args.to_ff not in known_force_fields:
        raise ValueError('Unknown force field "{}".'.format(args.to_ff))
    if args.from_ff not in known_force_fields:
        raise ValueError('Unknown force field "{}".'.format(args.from_ff))
    # if from_ff not in known_mappings or args.to_ff not in known_mappings[from_ff]:
    #    raise ValueError('No mapping known to go from "{}" to "{}".'
    #                     .format(from_ff, args.to_ff))

    if args.list_blocks:
        print("The following Blocks are known to force field {}:".format(args.from_ff))
        print(", ".join(sorted(known_force_fields[args.from_ff].blocks)))
        print(
            "The following Modifications are known to force field {}:".format(
                args.from_ff
            )
        )
        print(", ".join(sorted(known_force_fields[args.from_ff].modifications)))
        print()
        print("The following Blocks are known to force field {}:".format(args.to_ff))
        print(", ".join(sorted(known_force_fields[args.to_ff].blocks)))
        print(
            "The following Modifications are known to force field {}:".format(
                args.to_ff
            )
        )
        print(", ".join(sorted(known_force_fields[args.to_ff].modifications)))
        parser.exit()

    if args.elastic and args.go:
        parser.error(
            "A rubber band elastic network and GoMartini are not "
            "compatible. The -elastic and -govs-include flags cannot "
            "be used together."
        )

    if args.to_ff.startswith("elnedyn"):
        # FIXME: This type of thing should be added to the FF itself.
        LOGGER.info(
            "The forcefield {} must always be used with an elastic "
            "network. Enabling it now.",
            args.to_ff,
        )
        args.elastic = True

    file_extension = args.inpath.suffix.upper()[1:]  # We do not keep the dot
    if file_extension in ["GRO"] and args.modelidx is not None:
        parser.error("GRO files don't know the concept of models.")
    if args.modelidx is None:
        # Set a sane default value. Can't do this using argparse machinery,
        # since we need to be able to check whether the flag was given.
        args.modelidx = 1

    bonds_from_name = args.bonds_from in ("name", "both")
    bonds_from_dist = args.bonds_from in ("distance", "both")

    # args.ignore_res is a pretty deep list: given "-ignore HOH CU,LIG -ignore LIG2"
    # it'll contain [[['HOH'], ['CU', 'LIG']], [['LIG2']]]
    ignore_res = set()
    for grp in args.ignore_res:
        ignore_res.update(*grp)

    if args.neutral_termini:
        args.modifications.append(["cter", "COOH-ter"])
        args.modifications.append(["nter", "NH2-ter"])
    else:
        if args.modifications:
            resspecs, mods = zip(*args.modifications)
        else:
            resspecs, mods = [], []
        if not any("cter" in resspec for resspec in resspecs):
            args.modifications.append(["cter", "C-ter"])
        if not any("nter" in resspec for resspec in resspecs):
            args.modifications.append(["nter", "N-ter"])

    # Reading the input structure.
    # So far, we assume we only go from atomistic to martini. We want the
    # input structure to be a clean universal system.
    # For now at least, we silently delete molecules with unknown blocks.
    system = read_system(
        args.inpath,
        ignore_resnames=ignore_res,
        ignh=args.ignore_h,
        modelidx=args.modelidx,
    )
    system = pdb_to_universal(
        system,
        delete_unknown=True,
        force_field=known_force_fields[from_ff],
        bonds_from_name=bonds_from_name,
        bonds_from_dist=bonds_from_dist,
        bonds_fudge=args.bonds_fudge,
        modifications=args.modifications,
        mutations=args.mutations,
        write_graph=args.write_graph,
        write_repair=args.write_repair,
        write_canon=args.write_canon,
    )
    system.meta["header"].extend(("This file was generated using the following command:",
                                  " ".join(sys.argv),
                                  VERSION,
                                  ))
    LOGGER.info("Read input.", type="step")
    for molecule in system.molecules:
        LOGGER.debug("Read molecule {}.", molecule, type="step")

    target_ff = known_force_fields[args.to_ff]
    if args.dssp:
        if not isinstance(args.dssp, str):
            args.dssp = None
        AnnotateDSSP(executable=args.dssp, savedir='.').run_system(system)
        AnnotateMartiniSecondaryStructures().run_system(system)
    elif args.ss is not None:
        AnnotateResidues(
            attribute="aasecstruct",
            sequence=args.ss,
            molecule_selector=selectors.is_protein,
        ).run_system(system)
        AnnotateMartiniSecondaryStructures().run_system(system)
    elif args.collagen:
        if not target_ff.has_feature("collagen"):
            LOGGER.warning(
                'The force field "{}" does not have specific '
                "parameters for collagen (-collagen).",
                target_ff.name,
                type="missing-feature",
            )
        AnnotateResidues(
            attribute="cgsecstruct",
            sequence="F",
            molecule_selector=selectors.is_protein,
        ).run_system(system)
    if args.extdih and not target_ff.has_feature("extdih"):
        LOGGER.warning(
            'The force field "{}" does not define dihedral '
            "angles for extended regions of proteins (-extdih).",
            target_ff.name,
            type="missing-feature",
        )
    vermouth.SetMoleculeMeta(extdih=args.extdih).run_system(system)
    if args.scfix:
        LOGGER.warning(
            "The scfix argument has been deprecated and will be removed in the future. "
            "Side chain fixing is now assumed by default, so no flag needs to be "
            "passed. If you do not want side chain fixes to be applied, the -noscfix "
            "flag can be used."
        )
    scfix = not args.noscfix
    if scfix and not target_ff.has_feature("scfix"):
        LOGGER.warning(
            'The force field "{}" does not define angle and '
            "torsion for the side chain corrections."
            " If intended, please specify -noscfix explicitly",
            target_ff.name,
            type="missing-feature",
        )
    vermouth.SetMoleculeMeta(scfix=scfix).run_system(system)

    vermouth.SetMoleculeMeta(idr=args.idr_tune).run_system(system)
    if args.idr_tune:
        if not target_ff.has_feature("idr"):
            LOGGER.warning('Improved IDR potentials are not implemented '
                           'for this force field',
                           type="missing-feature")


    if args.cystein_bridge == "none":
        vermouth.RemoveCysteinBridgeEdges().run_system(system)
    elif args.cystein_bridge != "auto":
        vermouth.AddCysteinBridgesThreshold(args.cystein_bridge).run_system(system)

    if args.go:
        system = vermouth.MergeAllMolecules().run_system(system)
        # need this here because have to get contact map at atomistic resolution
        if isinstance(args.go, Path):
            LOGGER.info("Reading Go model contact map.", type="step")
            read_go_map(system=system, file_path=args.go)
        else:
            LOGGER.info("Generating Go model contact map.", type="step")
            GenerateContactMap(write_file=args.go_write_file).run_system(system)


    # Run martinize on the system.
    system = martinize(
        system,
        mappings=known_mappings,
        to_ff=known_force_fields[args.to_ff],
        delete_unknown=True,
        idrs=args.idr_tune,
        disordered_regions=args.water_idrs
    )
<<<<<<< HEAD
    if 'bondedtypes' in known_force_fields[args.to_ff].variables:
        LOGGER.info("Generating implicit interactions for RTP force field", type='step')
        vermouth.RTPPolisher().run_system(system)

=======
>>>>>>> 634f803a
    # Apply position restraints if required.
    if args.posres != "none":
        LOGGER.info("Applying position restraints.", type="step")
        node_selectors = {
            "all": (selectors.select_all, None),
            "backbone": (selectors.select_backbone, system.force_field.variables['bb_atomname'])
        }
        node_selector = node_selectors[args.posres]
        vermouth.ApplyPosres(node_selector, args.posres_fc).run_system(system)

    # Generate the Go model if required
    if system.go_params["go_map"]:
        go_name_prefix = args.molname
        LOGGER.info("Generating the Go model.", type="step")
        GoPipeline.run_system(system,
                              moltype=go_name_prefix,
                              cutoff_short=args.go_low,
                              cutoff_long=args.go_up,
                              go_eps=args.go_eps,
                              res_dist=args.go_res_dist,
                              go_anchor_bead=args.go_backbone,
                              go_atomname=args.go_atomname)

        defines = ("GO_VIRT",)
        itp_paths = {"atomtypes": "go_atomtypes.itp",
                     "nonbond_params": "go_nbparams.itp"}
        if not args.water_bias:
            # this ensures that disordered-folded go bonds get removed regardless of force field.
            vermouth.processors.ComputeWaterBias(args.water_bias,
                                                 {s: float(eps) for s, eps in args.water_bias_eps},
                                                 [(int(start), int(stop)) for start, stop in args.water_idrs],
                                                ).run_system(system)
    else:
        # don't write non-bonded interactions
        itp_paths = []
        # Merge chains if required.
        if args.merge_chains:
            #if "all" is not in the list of chains to be merged
            if "all" not in args.merge_chains:
                input_chain_sets = [i.split(",") for i in args.merge_chains]
                for chain_set in input_chain_sets:
                    vermouth.MergeChains(chains=chain_set, all_chains=False).run_system(system)
            #if "all" is in the list and is the only argument
            elif "all" in args.merge_chains and len(args.merge_chains) == 1:
                vermouth.MergeChains(chains=[], all_chains=True).run_system(system)
            #otherwise there are multiple arguments and we need to raise an ArgumentError
            else:
                raise argparse.ArgumentError(chain_merging,
                                             message=("Multiple conflicting merging arguments given. "
                                                      "Either specify -merge all or -merge A,B,C (+)."))
        vermouth.NameMolType(deduplicate=not args.keep_duplicate_itp, molname=args.molname).run_system(system)
        defines = ()

    # Apply a rubber band elastic network is required.
    if args.elastic:
        LOGGER.info("Setting the rubber bands.", type="step")
        if args.rb_unit == "molecule":
            domain_criterion = vermouth.processors.apply_rubber_band.always_true
        elif args.rb_unit == "all":
            vermouth.MergeAllMolecules().run_system(system)
            domain_criterion = vermouth.processors.apply_rubber_band.always_true
        elif args.rb_unit == "chain":
            domain_criterion = vermouth.processors.apply_rubber_band.same_chain
        else:
            regions = [
                tuple(int(i) for i in apair.split(":"))
                for apair in args.rb_unit.split(",")
            ]
            if any(len(region) != 2 for region in regions):
                message = (
                    'Faulty resid interval for elastic network unit: "{}".'.format(
                        args.rb_unit
                    )
                )
                LOGGER.critical(message)
                raise ValueError(message)
            else:
                domain_criterion = (
                    vermouth.processors.apply_rubber_band.make_same_region_criterion(
                        regions
                    )
                )

        if args.rb_selection is not None:
            selector = functools.partial(
                selectors.proto_select_attribute_in,
                attribute="atomname",
                values=args.rb_selection,
            )
        else:
            selector = selectors.select_backbone
        rubber_band_processor = vermouth.ApplyRubberBand(
            lower_bound=args.rb_lower_bound,
            upper_bound=args.rb_upper_bound,
            decay_factor=args.rb_decay_factor,
            decay_power=args.rb_decay_power,
            base_constant=args.rb_force_constant,
            minimum_force=args.rb_minimum_force,
            selector=selector,
            domain_criterion=domain_criterion,
            res_min_dist=args.res_min_dist,
        )
        rubber_band_processor.run_system(system)

    # If required add some water bias
    if args.water_bias:
        # if the go model hasn't been used we need to create virtual
        # sites for the biasing
        if not args.go:
            vermouth.rcsu.go_vs_includes.VirtualSiteCreator().run_system(system)
            itp_paths = {"atomtypes": "virtual_sites_atomtypes.itp",
                         "nonbond_params": "virtual_sites_nonbond_params.itp"}

        # now we add a bias by defining specific virtual-site water interactions
        vermouth.processors.ComputeWaterBias(args.water_bias,
                                             { s:float(eps) for s, eps in args.water_bias_eps},
                                             [(int(start), int(stop)) for start, stop in args.water_idrs],
                                            ).run_system(system)

    # Here we need to add the resids from the PDB back if that is needed
    if args.resid_handling == "input":
        for molecule in system.molecules:
            old_resids = nx.get_node_attributes(molecule, "_old_resid")
            nx.set_node_attributes(molecule, old_resids, "resid")

    # The Martini Go model assumes that we do not mess with the order of
    # particles in any way especially the virtual sites needed for the Go
    # model, thus we skip the sorting here altogether.
    if not args.go:
        LOGGER.info("Sorting atomids", type="step")
        vermouth.SortMoleculeAtoms().run_system(system)

    LOGGER.info("Writing output.", type="step")
    for molecule in system.molecules:
        LOGGER.debug("Writing molecule {}.", molecule, type="step")
        for loglevel, entries in molecule.log_entries.items():
            for entry, fmt_args in entries.items():
                for fmt_arg in fmt_args:
                    fmt_arg = {str(k): molecule.nodes[v] for k, v in fmt_arg.items()}
                    LOGGER.log(loglevel, entry, **fmt_arg, type="model")

    # Write the topology if requested

    if args.top_path is not None:
        write_gmx_topology(system,
                           args.top_path,
                           itp_paths=itp_paths,
                           C6C12=False,
                           defines=defines)

    # Write a PDB file.
    vermouth.pdb.write_pdb(system, str(args.outpath), omit_charges=True)

    # TODO: allow ignoring warnings per class/amount (i.e. ignore 2
    #       inconsistent-data warnings)

    leftover_warnings = ignore_warnings_and_count(COUNTER, args.maxwarn)
    if leftover_warnings:
        LOGGER.error(
            "{} warnings were encountered after accounting for the "
            "-maxwarn flag. No output files will be "
            "written. Consider fixing the warnings, or if you are sure"
            " they are harmless, use the -maxwarn flag.",
            leftover_warnings,
        )
        sys.exit(2)
    else:
        DeferredFileWriter().write()
        vermouth.Quoter().run_system(system)


if __name__ == "__main__":
    entry()<|MERGE_RESOLUTION|>--- conflicted
+++ resolved
@@ -1006,13 +1006,10 @@
         idrs=args.idr_tune,
         disordered_regions=args.water_idrs
     )
-<<<<<<< HEAD
     if 'bondedtypes' in known_force_fields[args.to_ff].variables:
         LOGGER.info("Generating implicit interactions for RTP force field", type='step')
         vermouth.RTPPolisher().run_system(system)
 
-=======
->>>>>>> 634f803a
     # Apply position restraints if required.
     if args.posres != "none":
         LOGGER.info("Applying position restraints.", type="step")
